// ==========================================================================
// Project:  Ember Runtime
// Copyright: ©2011 Strobe Inc. and contributors.
// License:   Licensed under MIT license (see license.js)
// ==========================================================================





// ..........................................................
// HELPERS
//

var get = Ember.get, set = Ember.set;
var a_slice = Array.prototype.slice;
var a_indexOf = Ember.ArrayUtils.indexOf;

var contexts = [];
/** @private */
function popCtx() {
  return contexts.length===0 ? {} : contexts.pop();
}

/** @private */
function pushCtx(ctx) {
  contexts.push(ctx);
  return null;
}

/** @private */
function iter(key, value) {
  var valueProvided = arguments.length === 2;

  function i(item) {
    var cur = get(item, key);
    return valueProvided ? value===cur : !!cur;
  }
  return i ;
}

/** @private */
function xform(target, method, params) {
  method.call(target, params[0], params[2], params[3]);
}

/**
  @class

  This mixin defines the common interface implemented by enumerable objects
  in Ember.  Most of these methods follow the standard Array iteration
  API defined up to JavaScript 1.8 (excluding language-specific features that
  cannot be emulated in older versions of JavaScript).

  This mixin is applied automatically to the Array class on page load, so you
  can use any of these methods on simple arrays.  If Array already implements
  one of these methods, the mixin will not override them.

  h3. Writing Your Own Enumerable

  To make your own custom class enumerable, you need two items:

  1. You must have a length property.  This property should change whenever
     the number of items in your enumerable object changes.  If you using this
     with an Ember.Object subclass, you should be sure to change the length
     property using set().

  2. If you must implement nextObject().  See documentation.

  Once you have these two methods implement, apply the Ember.Enumerable mixin
  to your class and you will be able to enumerate the contents of your object
  like any other collection.

  h3. Using Ember Enumeration with Other Libraries

  Many other libraries provide some kind of iterator or enumeration like
  facility.  This is often where the most common API conflicts occur.
  Ember's API is designed to be as friendly as possible with other
  libraries by implementing only methods that mostly correspond to the
  JavaScript 1.8 API.

  @since Ember 0.9
*/
Ember.Enumerable = Ember.Mixin.create( /** @lends Ember.Enumerable */ {

  /** @private - compatibility */
  isEnumerable: true,

  /**
    Implement this method to make your class enumerable.

    This method will be call repeatedly during enumeration.  The index value
    will always begin with 0 and increment monotonically.  You don't have to
    rely on the index value to determine what object to return, but you should
    always check the value and start from the beginning when you see the
    requested index is 0.

    The previousObject is the object that was returned from the last call
    to nextObject for the current iteration.  This is a useful way to
    manage iteration if you are tracing a linked list, for example.

    Finally the context parameter will always contain a hash you can use as
    a "scratchpad" to maintain any other state you need in order to iterate
    properly.  The context object is reused and is not reset between
    iterations so make sure you setup the context with a fresh state whenever
    the index parameter is 0.

    Generally iterators will continue to call nextObject until the index
    reaches the your current length-1.  If you run out of data before this
    time for some reason, you should simply return undefined.

    The default impementation of this method simply looks up the index.
    This works great on any Array-like objects.

    @param index {Number} the current index of the iteration
    @param previousObject {Object} the value returned by the last call to nextObject.
    @param context {Object} a context object you can use to maintain state.
    @returns {Object} the next object in the iteration or undefined
  */
  nextObject: Ember.required(Function),

  /**
    Helper method returns the first object from a collection.  This is usually
    used by bindings and other parts of the framework to extract a single
    object if the enumerable contains only one item.

    If you override this method, you should implement it so that it will
    always return the same value each time it is called.  If your enumerable
    contains only one object, this method should always return that object.
    If your enumerable is empty, this method should return undefined.

        var arr = ["a", "b", "c"];
        arr.firstObject(); => "a"

        var arr = [];
        arr.firstObject(); => undefined

    @returns {Object} the object or undefined
  */
  firstObject: Ember.computed(function() {
    if (get(this, 'length')===0) return undefined ;
    if (Ember.Array && Ember.Array.detect(this)) return this.objectAt(0);

    // handle generic enumerables
    var context = popCtx(), ret;
    ret = this.nextObject(0, null, context);
    pushCtx(context);
    return ret ;
  }).property(),

  /**
    Helper method returns the last object from a collection. If your enumerable
    contains only one object, this method should always return that object.
    If your enumerable is empty, this method should return undefined.

        var arr = ["a", "b", "c"];
        arr.lastObject(); => "c"

        var arr = [];
        arr.lastObject(); => undefined

    @returns {Object} the last object or undefined
  */
  lastObject: Ember.computed(function() {
    var len = get(this, 'length');
    if (len===0) return undefined ;
    if (Ember.Array && Ember.Array.detect(this)) {
      return this.objectAt(len-1);
    } else {
      var context = popCtx(), idx=0, cur, last = null;
      do {
        last = cur;
        cur = this.nextObject(idx++, last, context);
      } while (cur !== undefined);
      pushCtx(context);
      return last;
    }
  }).property(),

  /**
    Returns true if the passed object can be found in the receiver.  The
    default version will iterate through the enumerable until the object
    is found.  You may want to override this with a more efficient version.
<<<<<<< HEAD
    
        var arr = ["a", "b", "c"];
        arr.contains("a"); => true
        arr.contains("z"); => false
=======
>>>>>>> 626d23f6

    @param {Object} obj
      The object to search for.

    @returns {Boolean} true if object is found in enumerable.
  */
  contains: function(obj) {
    return this.find(function(item) { return item===obj; }) !== undefined;
  },

  /**
    Iterates through the enumerable, calling the passed function on each
    item. This method corresponds to the forEach() method defined in
    JavaScript 1.6.

    The callback method you provide should have the following signature (all
    parameters are optional):

          function(item, index, enumerable);

    - *item* is the current item in the iteration.
    - *index* is the current index in the iteration
    - *enumerable* is the enumerable object itself.

    Note that in addition to a callback, you can also pass an optional target
    object that will be set as "this" on the context. This is a good way
    to give your iterator function access to the current object.

    @param {Function} callback The callback to execute
    @param {Object} target The target object to use
    @returns {Object} receiver
  */
  forEach: function(callback, target) {
    if (typeof callback !== "function") throw new TypeError() ;
    var len = get(this, 'length'), last = null, context = popCtx();

    if (target === undefined) target = null;

    for(var idx=0;idx<len;idx++) {
      var next = this.nextObject(idx, last, context) ;
      callback.call(target, next, idx, this);
      last = next ;
    }
    last = null ;
    context = pushCtx(context);
    return this ;
  },

  /**
    Alias for mapProperty

    @params key {String} name of the property
    @returns {Array} The mapped array.
  */
  getEach: function(key) {
    return this.mapProperty(key);
  },

  /**
    Sets the value on the named property for each member. This is more
    efficient than using other methods defined on this helper. If the object
    implements Ember.Observable, the value will be changed to set(), otherwise
    it will be set directly. null objects are skipped.

    @param {String} key The key to set
    @param {Object} value The object to set
    @returns {Object} receiver
  */
  setEach: function(key, value) {
    return this.forEach(function(item) {
      set(item, key, value);
    });
  },

  /**
    Maps all of the items in the enumeration to another value, returning
    a new array. This method corresponds to map() defined in JavaScript 1.6.

    The callback method you provide should have the following signature (all
    parameters are optional):

        function(item, index, enumerable);

    - *item* is the current item in the iteration.
    - *index* is the current index in the iteration
    - *enumerable* is the enumerable object itself.

    It should return the mapped value.

    Note that in addition to a callback, you can also pass an optional target
    object that will be set as "this" on the context. This is a good way
    to give your iterator function access to the current object.

    @param {Function} callback The callback to execute
    @param {Object} target The target object to use
    @returns {Array} The mapped array.
  */
  map: function(callback, target) {
    var ret = [];
    this.forEach(function(x, idx, i) {
      ret[idx] = callback.call(target, x, idx,i);
    });
    return ret ;
  },

  /**
    Similar to map, this specialized function returns the value of the named
    property on all items in the enumeration.

    @params key {String} name of the property
    @returns {Array} The mapped array.
  */
  mapProperty: function(key) {
    return this.map(function(next) {
      return get(next, key);
    });
  },

  /**
    Returns an array with all of the items in the enumeration that the passed
    function returns true for. This method corresponds to filter() defined in
    JavaScript 1.6.

    The callback method you provide should have the following signature (all
    parameters are optional):

          function(item, index, enumerable);

    - *item* is the current item in the iteration.
    - *index* is the current index in the iteration
    - *enumerable* is the enumerable object itself.

    It should return the true to include the item in the results, false otherwise.

    Note that in addition to a callback, you can also pass an optional target
    object that will be set as "this" on the context. This is a good way
    to give your iterator function access to the current object.

    @param {Function} callback The callback to execute
    @param {Object} target The target object to use
    @returns {Array} A filtered array.
  */
  filter: function(callback, target) {
    var ret = [];
    this.forEach(function(x, idx, i) {
      if (callback.call(target, x, idx, i)) ret.push(x);
    });
    return ret ;
  },

  /**
    Returns an array with just the items with the matched property.  You
    can pass an optional second argument with the target value.  Otherwise
    this will match any property that evaluates to true.

    @params key {String} the property to test
    @param value {String} optional value to test against.
    @returns {Array} filtered array
  */
  filterProperty: function(key, value) {
    return this.filter(iter.apply(this, arguments));
  },

  /**
    Returns the first item in the array for which the callback returns true.
    This method works similar to the filter() method defined in JavaScript 1.6
    except that it will stop working on the array once a match is found.

    The callback method you provide should have the following signature (all
    parameters are optional):

          function(item, index, enumerable);

    - *item* is the current item in the iteration.
    - *index* is the current index in the iteration
    - *enumerable* is the enumerable object itself.

    It should return the true to include the item in the results, false otherwise.

    Note that in addition to a callback, you can also pass an optional target
    object that will be set as "this" on the context. This is a good way
    to give your iterator function access to the current object.

    @param {Function} callback The callback to execute
    @param {Object} target The target object to use
    @returns {Object} Found item or null.
  */
  find: function(callback, target) {
    var len = get(this, 'length') ;
    if (target === undefined) target = null;

    var last = null, next, found = false, ret ;
    var context = popCtx();
    for(var idx=0;idx<len && !found;idx++) {
      next = this.nextObject(idx, last, context) ;
      if (found = callback.call(target, next, idx, this)) ret = next ;
      last = next ;
    }
    next = last = null ;
    context = pushCtx(context);
    return ret ;
  },

  /**
    Returns an the first item with a property matching the passed value.  You
    can pass an optional second argument with the target value.  Otherwise
    this will match any property that evaluates to true.

    This method works much like the more generic find() method.

    @params key {String} the property to test
    @param value {String} optional value to test against.
    @returns {Object} found item or null
  */
  findProperty: function(key, value) {
    return this.find(iter.apply(this, arguments));
  },

  /**
    Returns true if the passed function returns true for every item in the
    enumeration. This corresponds with the every() method in JavaScript 1.6.

    The callback method you provide should have the following signature (all
    parameters are optional):

          function(item, index, enumerable);

    - *item* is the current item in the iteration.
    - *index* is the current index in the iteration
    - *enumerable* is the enumerable object itself.

    It should return the true or false.

    Note that in addition to a callback, you can also pass an optional target
    object that will be set as "this" on the context. This is a good way
    to give your iterator function access to the current object.

    Example Usage:

          if (people.every(isEngineer)) { Paychecks.addBigBonus(); }

    @param {Function} callback The callback to execute
    @param {Object} target The target object to use
    @returns {Boolean}
  */
  every: function(callback, target) {
    return !this.find(function(x, idx, i) {
      return !callback.call(target, x, idx, i);
    });
  },

  /**
    Returns true if the passed property resolves to true for all items in the
    enumerable.  This method is often simpler/faster than using a callback.

    @params key {String} the property to test
    @param value {String} optional value to test against.
    @returns {Array} filtered array
  */
  everyProperty: function(key, value) {
    return this.every(iter.apply(this, arguments));
  },


  /**
    Returns true if the passed function returns true for any item in the
    enumeration. This corresponds with the every() method in JavaScript 1.6.

    The callback method you provide should have the following signature (all
    parameters are optional):

          function(item, index, enumerable);

    - *item* is the current item in the iteration.
    - *index* is the current index in the iteration
    - *enumerable* is the enumerable object itself.

    It should return the true to include the item in the results, false otherwise.

    Note that in addition to a callback, you can also pass an optional target
    object that will be set as "this" on the context. This is a good way
    to give your iterator function access to the current object.

    Usage Example:

          if (people.some(isManager)) { Paychecks.addBiggerBonus(); }

    @param {Function} callback The callback to execute
    @param {Object} target The target object to use
    @returns {Array} A filtered array.
  */
  some: function(callback, target) {
    return !!this.find(function(x, idx, i) {
      return !!callback.call(target, x, idx, i);
    });
  },

  /**
    Returns true if the passed property resolves to true for any item in the
    enumerable.  This method is often simpler/faster than using a callback.

    @params key {String} the property to test
    @param value {String} optional value to test against.
    @returns {Boolean} true
  */
  someProperty: function(key, value) {
    return this.some(iter.apply(this, arguments));
  },

  /**
    This will combine the values of the enumerator into a single value. It
    is a useful way to collect a summary value from an enumeration. This
    corresponds to the reduce() method defined in JavaScript 1.8.

    The callback method you provide should have the following signature (all
    parameters are optional):

          function(previousValue, item, index, enumerable);

    - *previousValue* is the value returned by the last call to the iterator.
    - *item* is the current item in the iteration.
    - *index* is the current index in the iteration
    - *enumerable* is the enumerable object itself.

    Return the new cumulative value.

    In addition to the callback you can also pass an initialValue. An error
    will be raised if you do not pass an initial value and the enumerator is
    empty.

    Note that unlike the other methods, this method does not allow you to
    pass a target object to set as this for the callback. It's part of the
    spec. Sorry.

    @param {Function} callback The callback to execute
    @param {Object} initialValue Initial value for the reduce
    @param {String} reducerProperty internal use only.
    @returns {Object} The reduced value.
  */
  reduce: function(callback, initialValue, reducerProperty) {
    if (typeof callback !== "function") { throw new TypeError(); }

    var ret = initialValue;

    this.forEach(function(item, i) {
      ret = callback.call(null, ret, item, i, this, reducerProperty);
    }, this);

    return ret;
  },

  /**
    Invokes the named method on every object in the receiver that
    implements it.  This method corresponds to the implementation in
    Prototype 1.6.

    @param methodName {String} the name of the method
    @param args {Object...} optional arguments to pass as well.
    @returns {Array} return values from calling invoke.
  */
  invoke: function(methodName) {
    var args, ret = [];
    if (arguments.length>1) args = a_slice.call(arguments, 1);

    this.forEach(function(x, idx) {
      var method = x && x[methodName];
      if ('function' === typeof method) {
        ret[idx] = args ? method.apply(x, args) : method.call(x);
      }
    }, this);

    return ret;
  },

  /**
    Simply converts the enumerable into a genuine array.  The order is not
    guaranteed.  Corresponds to the method implemented by Prototype.

    @returns {Array} the enumerable as an array.
  */
  toArray: function() {
    var ret = [];
    this.forEach(function(o, idx) { ret[idx] = o; });
    return ret ;
  },

  /**
    Returns a copy of the array with all null elements removed.
    
        var arr = ["a", null, "c", null];
        arr.compact(); => ["a", "c"] 

    @returns {Array} the array without null elements.
  */
  compact: function() { return this.without(null); },

  /**
    Returns a new enumerable that excludes the passed value.  The default
    implementation returns an array regardless of the receiver type unless
    the receiver does not contain the value.

        var arr = ["a", "b", "a", "c"];
        arr.without("a"); => ["b", "c"]

    @param {Object} value
    @returns {Ember.Enumerable}
  */
  without: function(value) {
    if (!this.contains(value)) return this; // nothing to do
    var ret = [] ;
    this.forEach(function(k) {
      if (k !== value) ret[ret.length] = k;
    }) ;
    return ret ;
  },

  /**
    Returns a new enumerable that contains only unique values.  The default
    implementation returns an array regardless of the receiver type.

<<<<<<< HEAD
        var arr = ["a", "a", "b", "b"];
        arr.uniq(); => ["a", "b"]
    
=======
>>>>>>> 626d23f6
    @returns {Ember.Enumerable}
  */
  uniq: function() {
    var ret = [];
    this.forEach(function(k){
      if (a_indexOf(ret, k)<0) ret.push(k);
    });
    return ret;
  },

  /**
    This property will trigger anytime the enumerable's content changes.
    You can observe this property to be notified of changes to the enumerables
    content.

    For plain enumerables, this property is read only.  Ember.Array overrides
    this method.

    @property {Ember.Array}
  */
  '[]': Ember.computed(function(key, value) {
    return this;
  }).property().cacheable(),

  // ..........................................................
  // ENUMERABLE OBSERVERS
  //

  /**
    Registers an enumerable observer.   Must implement Ember.EnumerableObserver
    mixin.
  */
  addEnumerableObserver: function(target, opts) {
    var willChange = (opts && opts.willChange) || 'enumerableWillChange',
        didChange  = (opts && opts.didChange) || 'enumerableDidChange';

    var hasObservers = get(this, 'hasEnumerableObservers');
    if (!hasObservers) Ember.propertyWillChange(this, 'hasEnumerableObservers');
    Ember.addListener(this, '@enumerable:before', target, willChange, xform);
    Ember.addListener(this, '@enumerable:change', target, didChange, xform);
    if (!hasObservers) Ember.propertyDidChange(this, 'hasEnumerableObservers');
    return this;
  },

  /**
    Removes a registered enumerable observer.
  */
  removeEnumerableObserver: function(target, opts) {
    var willChange = (opts && opts.willChange) || 'enumerableWillChange',
        didChange  = (opts && opts.didChange) || 'enumerableDidChange';

    var hasObservers = get(this, 'hasEnumerableObservers');
    if (hasObservers) Ember.propertyWillChange(this, 'hasEnumerableObservers');
    Ember.removeListener(this, '@enumerable:before', target, willChange);
    Ember.removeListener(this, '@enumerable:change', target, didChange);
    if (hasObservers) Ember.propertyDidChange(this, 'hasEnumerableObservers');
    return this;
  },

  /**
    Becomes true whenever the array currently has observers watching changes
    on the array.

    @property {Boolean}
  */
  hasEnumerableObservers: Ember.computed(function() {
    return Ember.hasListeners(this, '@enumerable:change') || Ember.hasListeners(this, '@enumerable:before');
  }).property().cacheable(),


  /**
    Invoke this method just before the contents of your enumerable will
    change.  You can either omit the parameters completely or pass the objects
    to be removed or added if available or just a count.

    @param {Ember.Enumerable|Number} removing
      An enumerable of the objects to be removed or the number of items to
      be removed.

    @param {Ember.Enumerable|Number} adding
      An enumerable of the objects to be added or the number of items to be
      added.

    @returns {Ember.Enumerable} receiver
  */
  enumerableContentWillChange: function(removing, adding) {

    var removeCnt, addCnt, hasDelta;

    if ('number' === typeof removing) removeCnt = removing;
    else if (removing) removeCnt = get(removing, 'length');
    else removeCnt = removing = -1;

    if ('number' === typeof adding) addCnt = adding;
    else if (adding) addCnt = get(adding,'length');
    else addCnt = adding = -1;

    hasDelta = addCnt<0 || removeCnt<0 || addCnt-removeCnt!==0;

    if (removing === -1) removing = null;
    if (adding   === -1) adding   = null;

    if (hasDelta) Ember.propertyWillChange(this, 'length');
    Ember.sendEvent(this, '@enumerable:before', removing, adding);

    return this;
  },

  /**
    Invoke this method when the contents of your enumerable has changed.
    This will notify any observers watching for content changes.  If your are
    implementing an ordered enumerable (such as an array), also pass the
    start and end values where the content changed so that it can be used to
    notify range observers.

    @param {Number} start
      optional start offset for the content change.  For unordered
      enumerables, you should always pass -1.

    @param {Enumerable} added
      optional enumerable containing items that were added to the set.  For
      ordered enumerables, this should be an ordered array of items.  If no
      items were added you can pass null.

    @param {Enumerable} removes
      optional enumerable containing items that were removed from the set.
      For ordered enumerables, this hsould be an ordered array of items. If
      no items were removed you can pass null.

    @returns {Object} receiver
  */
  enumerableContentDidChange: function(removing, adding) {
    var notify = this.propertyDidChange, removeCnt, addCnt, hasDelta;

    if ('number' === typeof removing) removeCnt = removing;
    else if (removing) removeCnt = get(removing, 'length');
    else removeCnt = removing = -1;

    if ('number' === typeof adding) addCnt = adding;
    else if (adding) addCnt = get(adding, 'length');
    else addCnt = adding = -1;

    hasDelta = addCnt<0 || removeCnt<0 || addCnt-removeCnt!==0;

    if (removing === -1) removing = null;
    if (adding   === -1) adding   = null;

    Ember.sendEvent(this, '@enumerable:change', removing, adding);
    if (hasDelta) Ember.propertyDidChange(this, 'length');

    return this ;
  }

}) ;


<|MERGE_RESOLUTION|>--- conflicted
+++ resolved
@@ -181,13 +181,10 @@
     Returns true if the passed object can be found in the receiver.  The
     default version will iterate through the enumerable until the object
     is found.  You may want to override this with a more efficient version.
-<<<<<<< HEAD
-    
+
         var arr = ["a", "b", "c"];
         arr.contains("a"); => true
         arr.contains("z"); => false
-=======
->>>>>>> 626d23f6
 
     @param {Object} obj
       The object to search for.
@@ -608,12 +605,9 @@
     Returns a new enumerable that contains only unique values.  The default
     implementation returns an array regardless of the receiver type.
 
-<<<<<<< HEAD
         var arr = ["a", "a", "b", "b"];
         arr.uniq(); => ["a", "b"]
-    
-=======
->>>>>>> 626d23f6
+
     @returns {Ember.Enumerable}
   */
   uniq: function() {
