--- conflicted
+++ resolved
@@ -1,14 +1,3 @@
-<<<<<<< HEAD
-Ember.Evented = Ember.Mixin.create({
-=======
-var get = Ember.get, set = Ember.set, a_slice = Array.prototype.slice;
-
-/** @private */
-function xform(target, method, params) {
-  var args = a_slice.call(params, 2);
-  method.apply(target, args);
-}
-
 /**
  @class
 
@@ -16,7 +5,6 @@
  */
 Ember.Evented = Ember.Mixin.create(
   /** @scope Ember.Evented.prototype */ {
->>>>>>> e271affd
   on: function(name, target, method) {
     Ember.addListener(this, name, target, method);
   },
